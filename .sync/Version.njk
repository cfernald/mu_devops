{#
  Mu DevOps Dependency Version Control

  =====================================================================================================================
  About
  =====================================================================================================================
  This file centralizes definitions of versions placed into files synced from Mu DevOps to other repos before the
  files are synced.

  =====================================================================================================================
  `mu_devops` Example:
  =====================================================================================================================
  `mu_devops` defines the git tag value of Mu DevOps that will be synced (via file sync) to repos that depend on this
  repo. More simply, this updates the version of Mu DevOps used across all Project Mu repos.

  Example flow:
    1. Make a new Mu DevOps release (e.g. "v1.0.0")
    2. Update this file to set `mu_devops` to "v1.0.0"

  Step (2) causes the following automated actions to take place after the change is merged:
    1. All sync files (e.g. an Azure Pipeline file) that depend on this version get the new value substituted
    2. All sync files with the substituted value are synced to their respective repos (PRs created with the change)
    3. After the PRs in those repos are merged, they use the new version of Mu DevOps

  ---------------------------------------------------------------------------------------------------------------------
  Note: This file is not actually synced. It controls the version used in other files that are synced.

  Copyright (c) Microsoft Corporation.
  SPDX-License-Identifier: BSD-2-Clause-Patent
#}

{# The git ref value that files dependent on this repo will use. #}
<<<<<<< HEAD
{% set mu_devops = "v0.1.0" %}

{# The version of the fedora-35-build container to use. #}
{% set fedora_build = "2113a0e" %}

=======
{% set mu_devops = "v1.1.1" %}

>>>>>>> 2d8a02e2
<|MERGE_RESOLUTION|>--- conflicted
+++ resolved
@@ -1,42 +1,36 @@
-{#
-  Mu DevOps Dependency Version Control
-
-  =====================================================================================================================
-  About
-  =====================================================================================================================
-  This file centralizes definitions of versions placed into files synced from Mu DevOps to other repos before the
-  files are synced.
-
-  =====================================================================================================================
-  `mu_devops` Example:
-  =====================================================================================================================
-  `mu_devops` defines the git tag value of Mu DevOps that will be synced (via file sync) to repos that depend on this
-  repo. More simply, this updates the version of Mu DevOps used across all Project Mu repos.
-
-  Example flow:
-    1. Make a new Mu DevOps release (e.g. "v1.0.0")
-    2. Update this file to set `mu_devops` to "v1.0.0"
-
-  Step (2) causes the following automated actions to take place after the change is merged:
-    1. All sync files (e.g. an Azure Pipeline file) that depend on this version get the new value substituted
-    2. All sync files with the substituted value are synced to their respective repos (PRs created with the change)
-    3. After the PRs in those repos are merged, they use the new version of Mu DevOps
-
-  ---------------------------------------------------------------------------------------------------------------------
-  Note: This file is not actually synced. It controls the version used in other files that are synced.
-
-  Copyright (c) Microsoft Corporation.
-  SPDX-License-Identifier: BSD-2-Clause-Patent
-#}
-
-{# The git ref value that files dependent on this repo will use. #}
-<<<<<<< HEAD
-{% set mu_devops = "v0.1.0" %}
-
-{# The version of the fedora-35-build container to use. #}
-{% set fedora_build = "2113a0e" %}
-
-=======
-{% set mu_devops = "v1.1.1" %}
-
->>>>>>> 2d8a02e2
+{#
+  Mu DevOps Dependency Version Control
+
+  =====================================================================================================================
+  About
+  =====================================================================================================================
+  This file centralizes definitions of versions placed into files synced from Mu DevOps to other repos before the
+  files are synced.
+
+  =====================================================================================================================
+  `mu_devops` Example:
+  =====================================================================================================================
+  `mu_devops` defines the git tag value of Mu DevOps that will be synced (via file sync) to repos that depend on this
+  repo. More simply, this updates the version of Mu DevOps used across all Project Mu repos.
+
+  Example flow:
+    1. Make a new Mu DevOps release (e.g. "v1.0.0")
+    2. Update this file to set `mu_devops` to "v1.0.0"
+
+  Step (2) causes the following automated actions to take place after the change is merged:
+    1. All sync files (e.g. an Azure Pipeline file) that depend on this version get the new value substituted
+    2. All sync files with the substituted value are synced to their respective repos (PRs created with the change)
+    3. After the PRs in those repos are merged, they use the new version of Mu DevOps
+
+  ---------------------------------------------------------------------------------------------------------------------
+  Note: This file is not actually synced. It controls the version used in other files that are synced.
+
+  Copyright (c) Microsoft Corporation.
+  SPDX-License-Identifier: BSD-2-Clause-Patent
+#}
+
+{# The git ref value that files dependent on this repo will use. #}
+{% set mu_devops = "v1.1.1" %}
+
+{# The version of the fedora-35-build container to use. #}
+{% set fedora_build = "2113a0e" %}